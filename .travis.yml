--- conflicted
+++ resolved
@@ -77,25 +77,7 @@
     email: false
 
 install: 
-<<<<<<< HEAD
-    - if [ "$TRAVIS_OS_NAME" == "linux" ]; then wget https://repo.continuum.io/miniconda/Miniconda3-latest-Linux-x86_64.sh -O miniconda.sh; fi
-    - if [ "$TRAVIS_OS_NAME" == "osx" ]; then wget https://repo.continuum.io/miniconda/Miniconda3-latest-MacOSX-x86_64.sh -O miniconda.sh; fi
-    - bash miniconda.sh -b -p $HOME/miniconda
-    - export PATH="$HOME/miniconda/bin:$PATH"
-    - hash -r
-    - conda config --set always_yes yes --set changeps1 no
-    - conda update -q conda
-    # Useful for debugging any issues with conda
-    - conda info -a
-    - if [ "$TRAVIS_OS_NAME" == "linux" ]; then conda install gcc; fi
-    - if [ "$TRAVIS_OS_NAME" == "osx" -a "$OSXGCC" == "1" ]; then conda install gcc; fi
-    - conda install -c r gsl
-    - conda install cython numpy python==3.6
-    - conda install -c conda-forge pybind11==2.2.0
-    - pip install cppimport
-=======
     ./travis_scripts/installation_script.sh
 
->>>>>>> 15845ec3
 script:
     ./travis_scripts/build_script.sh