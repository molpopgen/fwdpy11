--- conflicted
+++ resolved
@@ -10,11 +10,7 @@
 if sys.version_info[0] < 3:
     raise ValueError("Python 3 is required!")
 
-<<<<<<< HEAD
-__version__ = '0.1.3.post3'
-=======
 __version__ = '0.1.4a0'
->>>>>>> 15845ec3
 
 if sys.version_info < (3, 3):
     raise RuntimeError("Python >= 3.3 required")
