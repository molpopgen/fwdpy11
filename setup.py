from setuptools import setup
from setuptools import Extension
from setuptools.command.build_ext import build_ext
import sys
import pybind11
import setuptools
import os
import glob

if sys.version_info[0] < 3:
    raise ValueError("Python 3 is required!")

__version__ = '0.1.3a2'

if sys.version_info < (3, 3):
    raise RuntimeError("Python >= 3.3 required")

<<<<<<< HEAD
if pybind11.__version__ < '2.1.0':
    raise RuntimeError("pybind11 >= " + '2.1.0' + " required")
=======
if pybind11.__version__ < '2.1.1':
    raise RuntimeError("fwdpy11 >= " + '2.1.1' + " required")
>>>>>>> 0429df53


# clang/llvm is default for OS X builds.
# can over-ride darwin-specific options
# with setup.py --gcc install
if '--gcc' in sys.argv:
    USE_GCC = True
    sys.argv.remove('--gcc')
else:
    USE_GCC = False

if '--debug' in sys.argv:
    DEBUG_MODE = True
else:
    DEBUG_MODE = False


class get_pybind_include(object):
    """Helper class to determine the pybind11 include path

    The purpose of this class is to postpone importing pybind11
    until it is actually installed, so that the ``get_include()``
    method can be invoked. """

    def __init__(self, user=False):
        self.user = user

    def __str__(self):
        import pybind11
        return pybind11.get_include(self.user)


PKGS = ['fwdpy11']

INCLUDES = [
    'fwdpy11/headers',
    'fwdpy11/headers/fwdpp',
    # Path to pybind11 headers
    get_pybind_include(),
    get_pybind_include(user=True),
    os.path.join(sys.prefix, 'include')
]

LIBRARY_DIRS = [
    os.path.join(sys.prefix, 'lib')
    ]

ext_modules = [
    Extension(
        'fwdpy11.fwdpp_types',
        ['fwdpy11/src/fwdpp_types.cc'],
        library_dirs=LIBRARY_DIRS,
        include_dirs=INCLUDES,
        libraries=['gsl', 'gslcblas'],
        language='c++'
    ),
    Extension(
        'fwdpy11.fwdpp_extensions',
        ['fwdpy11/src/fwdpp_extensions.cc'],
        library_dirs=LIBRARY_DIRS,
        include_dirs=INCLUDES,
        libraries=['gsl', 'gslcblas'],
        language='c++'
    ),
    Extension(
        'fwdpy11.fwdpy11_types',
        ['fwdpy11/src/fwdpy11_types.cc'],
        library_dirs=LIBRARY_DIRS,
        include_dirs=INCLUDES,
        libraries=['gsl', 'gslcblas'],
        language='c++'
    ),
    Extension(
        'fwdpy11.sampling',
        ['fwdpy11/src/fwdpy11_sampling.cc'],
        library_dirs=LIBRARY_DIRS,
        include_dirs=INCLUDES,
        libraries=['gsl', 'gslcblas'],
        language='c++'
    ),
    Extension(
        'fwdpy11.fitness',
        ['fwdpy11/src/fwdpy11_fitness.cc'],
        library_dirs=LIBRARY_DIRS,
        include_dirs=INCLUDES,
        libraries=['gsl', 'gslcblas'],
        language='c++'
    ),
    Extension(
        'fwdpy11.trait_values',
        ['fwdpy11/src/fwdpy11_trait_values.cc'],
        library_dirs=LIBRARY_DIRS,
        include_dirs=INCLUDES,
        libraries=['gsl', 'gslcblas'],
        language='c++'
    ),
    Extension(
        'fwdpy11.wfevolve',
        ['fwdpy11/src/wfevolve.cc'],
        library_dirs=LIBRARY_DIRS,
        include_dirs=INCLUDES,
        libraries=['gsl', 'gslcblas'],
        language='c++'
    ),
    Extension(
        'fwdpy11.wfevolve_qtrait',
        ['fwdpy11/src/wfevolve_qtrait.cc'],
        library_dirs=LIBRARY_DIRS,
        include_dirs=INCLUDES,
        libraries=['gsl', 'gslcblas'],
        language='c++'
    ),
    Extension(
        'fwdpy11.gsl_random',
        ['fwdpy11/src/gsl_random.cc'],
        library_dirs=LIBRARY_DIRS,
        include_dirs=INCLUDES,
        libraries=['gsl', 'gslcblas'],
        language='c++'
    ),
    Extension(
        'fwdpy11.multilocus',
        ['fwdpy11/src/multilocus.cc'],
        library_dirs=LIBRARY_DIRS,
        include_dirs=INCLUDES,
        libraries=['gsl', 'gslcblas'],
        language='c++'
    ),
    Extension(
        'fwdpy11.util',
        ['fwdpy11/src/fwdpy11_util.cc',
         'fwdpy11/src/fwdpy11_util_add_mutation.cc'],
        library_dirs=LIBRARY_DIRS,
        include_dirs=INCLUDES,
        libraries=['gsl', 'gslcblas'],
        language='c++'
    ),
    Extension(
        'fwdpy11.python_genetic_values',
        ['fwdpy11/src/python_genetic_values.cc'],
        library_dirs=LIBRARY_DIRS,
        include_dirs=INCLUDES,
        libraries=['gsl', 'gslcblas'],
        language='c++'
    ),
    ]


# As of Python 3.6, CCompiler has a `has_flag` method.
# cf http://bugs.python.org/issue26689
def has_flag(compiler, flagname):
    """Return a boolean indicating whether a flag name is supported on
    the specified compiler.
    """
    import tempfile
    with tempfile.NamedTemporaryFile('w', suffix='.cpp') as f:
        f.write('int main (int argc, char **argv) { return 0; }')
        try:
            compiler.compile([f.name], extra_postargs=[flagname])
        except setuptools.distutils.errors.CompileError:
            return False
    return True


def cpp_flag(compiler):
    """Return the -std=c++[11/14] compiler flag.

    The c++14 is prefered over c++11 (when it is available).
    """
    if has_flag(compiler, '-std=c++14'):
        return '-std=c++14'
    elif has_flag(compiler, '-std=c++11'):
        return '-std=c++11'
    else:
        raise RuntimeError('Unsupported compiler -- at least C++11 support '
                           'is needed!')


class BuildExt(build_ext):
    """A custom build extension for adding compiler-specific options."""
    c_opts = {
        'msvc': ['/EHsc'],
        'unix': [],
    }

    if sys.platform == 'darwin' and USE_GCC is False:
        c_opts['unix'] += ['-stdlib=libc++', '-mmacosx-version-min=10.7']

    def build_extensions(self):
        ct = self.compiler.compiler_type
        opts = self.c_opts.get(ct, [])
        if ct == 'unix':
            opts.append('-DVERSION_INFO="%s"' %
                        self.distribution.get_version())
            opts.append(cpp_flag(self.compiler))
            if has_flag(self.compiler, '-fvisibility=hidden') and \
                       (sys.platform != 'darwin' or USE_GCC is True):
                opts.append('-fvisibility=hidden')
            if has_flag(self.compiler, '-g0') and DEBUG_MODE is False:
                opts.append('-g0')
            if DEBUG_MODE is True:
                opts.append('-UNDEBUG')
        elif ct == 'msvc':
            opts.append('/DVERSION_INFO=\\"%s\\"' %
                        self.distribution.get_version())
        for ext in self.extensions:
            ext.extra_compile_args = opts
            if sys.platform == 'darwin' and USE_GCC is False:
                ext.extra_link_args = ['-stdlib=libc++',
                                       '-mmacosx-version-min=10.7']
        build_ext.build_extensions(self)


# Figure out the headers we need to install:
generated_package_data = {}
for root, dirnames, filenames in os.walk('fwdpy11/headers'):
    if 'testsuite' not in root and 'examples' not in root and \
       'python_examples' not in root:
        g = glob.glob(root+'/*.hh')
        if len(g) > 0:
            replace = root.replace('/', '.')
            # If there's a header file, we add the directory as a package
            if replace not in PKGS:
                PKGS.append(replace)
            generated_package_data[replace] = ['*.hh']
        g = glob.glob(root + '/*.hpp')
        if len(g) > 0:
            replace = root.replace('/',  '.')
            # If there's a header file, we add the directory as a package
            if replace not in PKGS:
                PKGS.append(replace)
            try:
                if '*.hpp' not in generated_package_data[replace]:
                    generated_package_data[replace].append('*.hpp')
            except:
                generated_package_data[replace] = ['*.hpp']
        g = glob.glob(root+'/*.tcc')
        if len(g) > 0:
            replace = root.replace('/', '.')
            # If there's a template implementation file,
            # we add the directory as a package
            if replace not in PKGS:
                PKGS.append(replace)
            try:
                if '*.tcc' not in generated_package_data[replace]:
                    generated_package_data[replace].append('*.tcc')
            except:
                generated_package_data[replace] = ['*.tcc']

long_desc = open("README.rst").read()

setup(
    name='fwdpy11',
    version=__version__,
    author='Kevin Thornton',
    author_email='krthornt@uci.edu',
    url='http://molpopgen.github.io/fwdpy11',
    classifiers=['Intended Audience :: Science/Research',
                 'Topic :: Scientific/Engineering :: Bio-Informatics',
                 'License :: OSI Approved :: GNU General Public License v3 or later (GPLv3+)'],
    description='Forward-time population genetic simulation in Python',
    license='GPL >= 3',
    requires=['pybind11', 'numpy'],
    provides=['fwdpy11'],
    obsoletes=['none'],
    data_files=[('fwdpy11', ['COPYING', 'README.rst'])],
    long_description=long_desc,
    ext_modules=ext_modules,
    install_requires=['pybind11>=2.1.1'],
    cmdclass={'build_ext': BuildExt},
    packages=PKGS,
    package_data=generated_package_data,
    zip_safe=False,
)<|MERGE_RESOLUTION|>--- conflicted
+++ resolved
@@ -15,13 +15,8 @@
 if sys.version_info < (3, 3):
     raise RuntimeError("Python >= 3.3 required")
 
-<<<<<<< HEAD
-if pybind11.__version__ < '2.1.0':
-    raise RuntimeError("pybind11 >= " + '2.1.0' + " required")
-=======
 if pybind11.__version__ < '2.1.1':
-    raise RuntimeError("fwdpy11 >= " + '2.1.1' + " required")
->>>>>>> 0429df53
+    raise RuntimeError("pybind11 >= " + '2.1.1' + " required")
 
 
 # clang/llvm is default for OS X builds.
