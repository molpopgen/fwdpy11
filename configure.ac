--- conflicted
+++ resolved
@@ -45,12 +45,7 @@
 dnl 3) bug/info/project email address (i.e. bug-foo@gnu.org)
 dnl----
 dnl
-<<<<<<< HEAD
-AC_INIT([fwdpy11], [0.1.3.post3], [krthornt@uci.edu])
-
-=======
 AC_INIT([fwdpy11], [0.1.4a0], [krthornt@uci.edu])
->>>>>>> 15845ec3
 
 dnl----
 dnl If you plan to use Automake, initialize it hre
