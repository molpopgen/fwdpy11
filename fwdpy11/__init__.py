--- conflicted
+++ resolved
@@ -22,12 +22,8 @@
 if sys.version_info[0] < 3:
     raise ValueError("Python3 required!")
 
-<<<<<<< HEAD
-__version__ = '0.1.3.post3'
-=======
 from fwdpy11._version import __version__ # NOQA
 
->>>>>>> 15845ec3
 from .fwdpp_types import *
 from ._opaque_gametes import *
 from ._opaque_mutations import *
